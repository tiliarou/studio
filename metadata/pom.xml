<?xml version="1.0" encoding="UTF-8"?>
<!--
  ~ This Source Code Form is subject to the terms of the Mozilla Public
  ~ License, v. 2.0. If a copy of the MPL was not distributed with this
  ~ file, You can obtain one at https://mozilla.org/MPL/2.0/.
  -->

<project xmlns="http://maven.apache.org/POM/4.0.0"
         xmlns:xsi="http://www.w3.org/2001/XMLSchema-instance"
         xsi:schemaLocation="http://maven.apache.org/POM/4.0.0 http://maven.apache.org/xsd/maven-4.0.0.xsd">
    <parent>
        <artifactId>studio-parent</artifactId>
        <groupId>studio</groupId>
<<<<<<< HEAD
        <version>0.1.18-SNAPSHOT</version>
=======
        <version>0.2.0-beta.3-SNAPSHOT</version>
>>>>>>> e6a285ee
    </parent>
    <modelVersion>4.0.0</modelVersion>

    <artifactId>studio-metadata</artifactId>

    <packaging>jar</packaging>

    <dependencies>
        <dependency>
            <groupId>com.google.code.gson</groupId>
            <artifactId>gson</artifactId>
        </dependency>
    </dependencies>

    <build>
        <plugins>
            <plugin>
                <artifactId>maven-compiler-plugin</artifactId>
                <configuration>
                    <source>8</source>
                    <target>8</target>
                </configuration>
            </plugin>
            <plugin>
                <artifactId>maven-assembly-plugin</artifactId>
                <configuration>
                    <descriptorRefs>
                        <descriptorRef>jar-with-dependencies</descriptorRef>
                    </descriptorRefs>
                </configuration>
                <executions>
                    <execution>
                        <id>make-assembly</id>
                        <phase>package</phase>
                        <goals>
                            <goal>single</goal>
                        </goals>
                    </execution>
                </executions>
            </plugin>
        </plugins>
    </build>


</project><|MERGE_RESOLUTION|>--- conflicted
+++ resolved
@@ -11,11 +11,7 @@
     <parent>
         <artifactId>studio-parent</artifactId>
         <groupId>studio</groupId>
-<<<<<<< HEAD
-        <version>0.1.18-SNAPSHOT</version>
-=======
         <version>0.2.0-beta.3-SNAPSHOT</version>
->>>>>>> e6a285ee
     </parent>
     <modelVersion>4.0.0</modelVersion>
 
